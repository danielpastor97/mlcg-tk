import torch
import numpy as np

from typing import Callable, Optional
from collections import defaultdict
<<<<<<< HEAD
from mlcg.nn.prior import HarmonicBonds, HarmonicAngles, Dihedral, Repulsion, GeneralBonds, GeneralAngles
=======
from copy import deepcopy
>>>>>>> a4302532

from mlcg.nn.prior import HarmonicBonds, HarmonicAngles, Dihedral, Repulsion, _Prior
from mlcg.data import AtomicData
from .prior_fit.histogram import compute_hist, _get_bin_centers


class PriorBuilder:
<<<<<<< HEAD
    def __init__(
            self, 
            n_bins:int,
            bmin: int,
            bmax: int,
            nl_builder:Callable, 
            prior_fit_fn:Callable,
            target_prior:Callable,
            prior_model: Callable,
    ) -> None:
        self.n_bins = n_bins
        self.bmin = bmin
        self.bmax = bmax
        self.histograms = defaultdict(lambda : np.zeros(n_bins, dtype=np.float64))
        self.prior_fit_fn = prior_fit_fn
        self.nl_builder = nl_builder
        self.target_prior = target_prior
        self.prior_model = prior_model
=======
    def __init__(self, n_bins:int,bmin:float,bmax:float,nl_builder_fn:Callable, prior_fit_fn:Callable) -> None:

        self.n_bins = n_bins
        self.bmin = bmin
        self.bmax = bmax
        self.bin_centers = _get_bin_centers(n_bins, bmin, bmax)
        self.histograms = defaultdict(lambda :defaultdict(lambda : np.zeros(n_bins, dtype=np.float64)))

        self.prior_fit_fn = prior_fit_fn
        self.nl_builder_fn = nl_builder_fn
        self.neighbor_lists = {}
>>>>>>> a4302532

    def build_nl(self, topology, **kwargs):
        return self.nl_builder(topology)

    def set_neighbor_list(self, tag, nl):
        self.neighbor_lists[tag] = deepcopy(nl)

    def accumulate_histogram(self, data: AtomicData):
        atom_types = data.atom_types
        for nl_tag in self.neighbor_lists.keys():
            mapping = data.neighbor_list[nl_tag]["index_mapping"]
            values = self.prior_cls.compute_features(data.pos, mapping)
            hists = compute_hist(values,atom_types,mapping,self.n_bins,self.bmin,self.bmax)
            for k, hist in hists.items():
                self.histograms[nl_tag][k] += hist.cpu().numpy()

    # def plot_histograms(self, fn:Optional[str]):
    #     for k, hist in self.histograms.items():




class Bonds(PriorBuilder):
<<<<<<< HEAD
    def __init__(
            self,
            name:str, 
            nl_builder:Callable,
            separate_termini:bool, 
            n_bins:int,
            bmin:int,
            bmax:int,
            prior_fit_fn:Callable
    ) -> None:
        super().__init__(
            n_bins=n_bins,
            bmin=bmin,
            bmax=bmax,
            nl_builder=nl_builder,
            prior_fit_fn=prior_fit_fn,
            target_prior=HarmonicBonds,
            prior_model=GeneralBonds
        )
=======
    def __init__(self, name:str, nl_builder_fn:Callable,
                    separate_termini:bool, n_bins:int,bmin:float,bmax:float,
                    prior_fit_fn:Callable) -> None:
        super().__init__(n_bins,bmin,bmax,nl_builder_fn,prior_fit_fn)
>>>>>>> a4302532
        self.name = name
        self.type = "bonds"
        self.prior_cls = HarmonicBonds
        self.separate_termini = separate_termini
        # if separate_termini == True then these will be set in get_terminal_atoms
        self.n_term_atoms = None
        self.c_term_atoms = None
        self.n_atoms = None
        self.c_atoms = None

    def build_nl(self, topology, **kwargs):
        return self.nl_builder(
            topology, separate_termini=self.separate_termini,
            n_term_atoms=self.n_term_atoms,c_term_atoms=self.c_term_atoms,
            n_atoms=self.n_atoms,c_atoms=self.c_atoms,
        )

class Angles(PriorBuilder):
<<<<<<< HEAD
    def __init__(self, 
                 name:str,
                 nl_builder:Callable,
                separate_termini:bool,
                n_bins:int,
                bmin:int,
                bmax:int,
                prior_fit_fn:Callable
    ) -> None:
        super().__init__(
            n_bins=n_bins,
            bmin=bmin,
            bmax=bmax,
            nl_builder=nl_builder,
            prior_fit_fn=prior_fit_fn,
            target_prior=HarmonicAngles,
            prior_model=GeneralAngles,
        )
=======
    def __init__(self, name:str, nl_builder_fn:Callable,
                    separate_termini:bool, n_bins:int,bmin:float,bmax:float,
                    prior_fit_fn:Callable) -> None:
        super().__init__(n_bins,bmin,bmax,nl_builder_fn,prior_fit_fn)
>>>>>>> a4302532
        self.name = name
        self.type = "angles"
        self.prior_cls = HarmonicAngles
        self.separate_termini = separate_termini
        # if separate_termini == True then these will be set in get_terminal_atoms
        self.n_term_atoms = None
        self.c_term_atoms = None
        self.n_atoms = None
        self.c_atoms = None

    def build_nl(self, topology, **kwargs):
        return self.nl_builder(
            topology, separate_termini=self.separate_termini,
            n_term_atoms=self.n_term_atoms,c_term_atoms=self.c_term_atoms,
            n_atoms=self.n_atoms,c_atoms=self.c_atoms,
        )

class NonBonded(PriorBuilder):
<<<<<<< HEAD
    def __init__(self,
                 name:str,
                 nl_builder:Callable,
                min_pair:int,
                res_exclusion:int,
                separate_termini:bool,
                n_bins:int,
                prior_fit_fn:Callable
    ) -> None:
        super().__init__(n_bins,nl_builder,prior_fit_fn)
=======
    def __init__(self, name:str, nl_builder_fn:Callable,
                    min_pair:int,res_exclusion:int,separate_termini:bool , n_bins:int,bmin:float,bmax:float,
                    prior_fit_fn:Callable) -> None:
        super().__init__(n_bins,bmin,bmax,nl_builder_fn,prior_fit_fn)
>>>>>>> a4302532
        self.name = name
        self.type = "non_bonded"
        self.prior_cls = Repulsion
        self.min_pair = min_pair
        self.res_exclusion = res_exclusion
        self.separate_termini = separate_termini
        # if separate_termini == True then these will be set in get_terminal_atoms
        self.n_term_atoms = None
        self.c_term_atoms = None
        self.n_atoms = None
        self.c_atoms = None

    def build_nl(self, topology, **kwargs):
        bond_edges = kwargs['bond_edges']
        angle_edges =  kwargs['angle_edges']
        return self.nl_builder(
            topology, bond_edges=bond_edges,angle_edges=angle_edges,
            separate_termini=self.separate_termini,
            min_pair=self.min_pair, res_exclusion=self.res_exclusion,
            n_term_atoms=self.n_term_atoms,c_term_atoms=self.c_term_atoms,
            n_atoms=self.n_atoms,c_atoms=self.c_atoms,
        )

class Dihedrals(PriorBuilder):
<<<<<<< HEAD
    def __init__(self, name:str, nl_builder:Callable,
                    n_bins:int,
                    prior_fit_fn:Callable) -> None:
        super().__init__(n_bins,nl_builder,prior_fit_fn)
        self.name = name
        self.type = "dihedrals"

    def build_nl(self, topology, **kwargs):
        return self.nl_builder(topology)
=======
    def __init__(self, name:str, nl_builder_fn:Callable,
                    n_bins:int,bmin:float,bmax:float,
                    prior_fit_fn:Callable) -> None:
        super().__init__(n_bins,bmin,bmax,nl_builder_fn,prior_fit_fn)
        self.name = name
        self.type = "dihedrals"
        self.prior_cls = Dihedral
>>>>>>> a4302532
<|MERGE_RESOLUTION|>--- conflicted
+++ resolved
@@ -3,39 +3,22 @@
 
 from typing import Callable, Optional
 from collections import defaultdict
-<<<<<<< HEAD
-from mlcg.nn.prior import HarmonicBonds, HarmonicAngles, Dihedral, Repulsion, GeneralBonds, GeneralAngles
-=======
 from copy import deepcopy
->>>>>>> a4302532
 
-from mlcg.nn.prior import HarmonicBonds, HarmonicAngles, Dihedral, Repulsion, _Prior
+from mlcg.nn.prior import HarmonicBonds, HarmonicAngles, Dihedral, Repulsion, _Prior, GeneralBonds, GeneralAngles
 from mlcg.data import AtomicData
 from .prior_fit.histogram import compute_hist, _get_bin_centers
 
 
 class PriorBuilder:
-<<<<<<< HEAD
-    def __init__(
-            self, 
+    def __init__(self,
             n_bins:int,
             bmin: int,
             bmax: int,
-            nl_builder:Callable, 
+            nl_builder:Callable,
             prior_fit_fn:Callable,
-            target_prior:Callable,
-            prior_model: Callable,
+            prior_cls: _Prior,
     ) -> None:
-        self.n_bins = n_bins
-        self.bmin = bmin
-        self.bmax = bmax
-        self.histograms = defaultdict(lambda : np.zeros(n_bins, dtype=np.float64))
-        self.prior_fit_fn = prior_fit_fn
-        self.nl_builder = nl_builder
-        self.target_prior = target_prior
-        self.prior_model = prior_model
-=======
-    def __init__(self, n_bins:int,bmin:float,bmax:float,nl_builder_fn:Callable, prior_fit_fn:Callable) -> None:
 
         self.n_bins = n_bins
         self.bmin = bmin
@@ -44,9 +27,9 @@
         self.histograms = defaultdict(lambda :defaultdict(lambda : np.zeros(n_bins, dtype=np.float64)))
 
         self.prior_fit_fn = prior_fit_fn
-        self.nl_builder_fn = nl_builder_fn
-        self.neighbor_lists = {}
->>>>>>> a4302532
+        self.nl_builder = nl_builder
+        self.prior_cls = prior_cls
+        # self.neighbor_lists = {}
 
     def build_nl(self, topology, **kwargs):
         return self.nl_builder(topology)
@@ -70,12 +53,11 @@
 
 
 class Bonds(PriorBuilder):
-<<<<<<< HEAD
     def __init__(
             self,
-            name:str, 
+            name:str,
             nl_builder:Callable,
-            separate_termini:bool, 
+            separate_termini:bool,
             n_bins:int,
             bmin:int,
             bmax:int,
@@ -87,18 +69,10 @@
             bmax=bmax,
             nl_builder=nl_builder,
             prior_fit_fn=prior_fit_fn,
-            target_prior=HarmonicBonds,
-            prior_model=GeneralBonds
+            prior_cls=HarmonicBonds,
         )
-=======
-    def __init__(self, name:str, nl_builder_fn:Callable,
-                    separate_termini:bool, n_bins:int,bmin:float,bmax:float,
-                    prior_fit_fn:Callable) -> None:
-        super().__init__(n_bins,bmin,bmax,nl_builder_fn,prior_fit_fn)
->>>>>>> a4302532
         self.name = name
         self.type = "bonds"
-        self.prior_cls = HarmonicBonds
         self.separate_termini = separate_termini
         # if separate_termini == True then these will be set in get_terminal_atoms
         self.n_term_atoms = None
@@ -114,8 +88,7 @@
         )
 
 class Angles(PriorBuilder):
-<<<<<<< HEAD
-    def __init__(self, 
+    def __init__(self,
                  name:str,
                  nl_builder:Callable,
                 separate_termini:bool,
@@ -130,18 +103,10 @@
             bmax=bmax,
             nl_builder=nl_builder,
             prior_fit_fn=prior_fit_fn,
-            target_prior=HarmonicAngles,
-            prior_model=GeneralAngles,
+            prior_cls=HarmonicAngles,
         )
-=======
-    def __init__(self, name:str, nl_builder_fn:Callable,
-                    separate_termini:bool, n_bins:int,bmin:float,bmax:float,
-                    prior_fit_fn:Callable) -> None:
-        super().__init__(n_bins,bmin,bmax,nl_builder_fn,prior_fit_fn)
->>>>>>> a4302532
         self.name = name
         self.type = "angles"
-        self.prior_cls = HarmonicAngles
         self.separate_termini = separate_termini
         # if separate_termini == True then these will be set in get_terminal_atoms
         self.n_term_atoms = None
@@ -157,26 +122,18 @@
         )
 
 class NonBonded(PriorBuilder):
-<<<<<<< HEAD
     def __init__(self,
                  name:str,
                  nl_builder:Callable,
                 min_pair:int,
                 res_exclusion:int,
                 separate_termini:bool,
-                n_bins:int,
+                n_bins:int,bmin:float,bmax:float,
                 prior_fit_fn:Callable
     ) -> None:
-        super().__init__(n_bins,nl_builder,prior_fit_fn)
-=======
-    def __init__(self, name:str, nl_builder_fn:Callable,
-                    min_pair:int,res_exclusion:int,separate_termini:bool , n_bins:int,bmin:float,bmax:float,
-                    prior_fit_fn:Callable) -> None:
-        super().__init__(n_bins,bmin,bmax,nl_builder_fn,prior_fit_fn)
->>>>>>> a4302532
+        super().__init__(n_bins,nl_builder,prior_fit_fn,prior_cls=Repulsion)
         self.name = name
         self.type = "non_bonded"
-        self.prior_cls = Repulsion
         self.min_pair = min_pair
         self.res_exclusion = res_exclusion
         self.separate_termini = separate_termini
@@ -198,22 +155,9 @@
         )
 
 class Dihedrals(PriorBuilder):
-<<<<<<< HEAD
     def __init__(self, name:str, nl_builder:Callable,
-                    n_bins:int,
-                    prior_fit_fn:Callable) -> None:
-        super().__init__(n_bins,nl_builder,prior_fit_fn)
+                    n_bins:int,bmin:float,bmax:float,
+                    prior_fit_fn:Callable,) -> None:
+        super().__init__(n_bins,nl_builder,prior_fit_fn,prior_cls=Dihedral)
         self.name = name
         self.type = "dihedrals"
-
-    def build_nl(self, topology, **kwargs):
-        return self.nl_builder(topology)
-=======
-    def __init__(self, name:str, nl_builder_fn:Callable,
-                    n_bins:int,bmin:float,bmax:float,
-                    prior_fit_fn:Callable) -> None:
-        super().__init__(n_bins,bmin,bmax,nl_builder_fn,prior_fit_fn)
-        self.name = name
-        self.type = "dihedrals"
-        self.prior_cls = Dihedral
->>>>>>> a4302532
