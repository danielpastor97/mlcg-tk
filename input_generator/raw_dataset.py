--- conflicted
+++ resolved
@@ -793,7 +793,6 @@
             training_data_dir, get_output_tag([self.tag, self.name], placement="before")
         )
         cg_embeds = np.load(f"{mol_save_templ}cg_embeds.npy")
-<<<<<<< HEAD
         cg_dims = np.load(f"{save_templ}cg_dims.npy")[::stride]
         pbc = torch.ones((cg_coords.shape[0], 3), dtype=torch.bool)
         cell = torch.Tensor([get_dimensions(cg_dims[frame]) for frame in range(cg_coords.shape[0])])
@@ -802,18 +801,6 @@
         
         return cg_coords, cg_forces, cg_embeds, pbc, cell
     
-=======
-        coord_file_path = f"{save_templ}cg_coords.npy"
-        cg_coords = np.load(coord_file_path)[::stride]
-        save_templ_forces = os.path.join(
-            training_data_dir,
-            get_output_tag([self.tag, self.name, force_tag], placement="before"),
-        )
-        force_file_path = f"{save_templ_forces}delta_forces.npy"
-        cg_forces = np.load(force_file_path)[::stride]
-        return cg_coords, cg_forces, cg_embeds
-
->>>>>>> cea6565e
     def load_all_batches_training_inputs(
         self,
         training_data_dir: str,
