import mdtraj as md
import pickle

from typing import List, Dict, Tuple, Optional, Union
from copy import deepcopy
import numpy as np
import mdtraj as md
import torch
import warnings
import os
from importlib import import_module

from torch_geometric.data.collate import collate

from mlcg.neighbor_list.neighbor_list import make_neighbor_list
from mlcg.data.atomic_data import AtomicData

from .utils import (
    CGFilesNotFound,
    map_cg_topology,
    filter_cis_frames,
    slice_coord_forces,
    get_terminal_atoms,
    get_edges_and_orders,
    get_output_tag,
)
from .prior_gen import PriorBuilder


def get_strides(n_structure: int, batch_size: int):
    """
    Helper function to stride batched data
    """
    n_elem, remain = np.divmod(n_structure, batch_size)
    assert remain > -1, f"remain: {remain}"
    if remain == 0:
        batches = np.zeros(n_elem + 1)
        batches[1:] = batch_size
    else:
        batches = np.zeros(n_elem + 2)
        batches[1:-1] = batch_size
        batches[-1] = remain
    strides = np.cumsum(batches, dtype=int)
    strides = np.vstack([strides[:-1], strides[1:]]).T
    return strides


class CGDataBatch:
    """
    Splits input CG data into batches for further memory-efficient processing

    Attributes
    ----------
    batch_size:
        Number of frames to use in each batch
    stride:
        Integer by which to stride frames
    concat_forces:
        Boolean indicating whether forces should be added to batch
    cg_coords:
        Coarse grained coordinates
    cg_forces:
        Coarse grained forces
    cg_embeds:
        Atom embeddings
    cg_prior_nls:
        Dictionary of prior neighbour list
    """

    def __init__(
        self,
        cg_coords: np.ndarray,
        cg_forces: np.ndarray,
        cg_embeds: np.ndarray,
        cg_prior_nls: Dict,
        batch_size: int,
        stride: int,
        weights: Optional[np.ndarray] = None,
        concat_forces: bool = False,
    ) -> None:
        self.batch_size = batch_size
        self.stride = stride
        self.concat_forces = concat_forces
        if cg_coords is None:
            self.cg_coords = None
        else:
            self.cg_coords = torch.from_numpy(cg_coords[::stride])
        if cg_forces is None:
            self.cg_forces = None
        else:
            self.cg_forces = torch.from_numpy(cg_forces[::stride])
        self.cg_embeds = torch.from_numpy(cg_embeds)
        self.cg_prior_nls = cg_prior_nls
        if isinstance(weights, np.ndarray):
            self.weights = torch.from_numpy(weights[::stride])
            if stride != 1:
                self.weights = self.weights / torch.sum(self.weights)
        else:
            self.weights = None
        if self.cg_coords is None:
            self.n_structure = 0
        else:
            self.n_structure = self.cg_coords.shape[0]
        if batch_size > self.n_structure:
            self.batch_size = self.n_structure

        self.strides = get_strides(self.n_structure, self.batch_size)
        self.n_elem = self.strides.shape[0]

    def __len__(self):
        return self.n_elem

    def __getitem__(self, idx):
        """
        Returns list of AtomicData objects for indexed batch
        """
        st, nd = self.strides[idx]
        data_list = []
        # TODO: build the collated AtomicData by hand to avoid copy/concat ops
        for ii in range(st, nd):
            dd = dict(
                pos=self.cg_coords[ii],
                atom_types=self.cg_embeds,
                masses=None,
                neighborlist=self.cg_prior_nls,
            )
            if self.concat_forces:
                dd["forces"] = self.cg_forces[ii]

            data = AtomicData.from_points(**dd)
            if isinstance(self.weights, torch.Tensor):
                data.weights = self.weights[ii]
            data_list.append(data)
        datas, slices, _ = collate(
            data_list[0].__class__,
            data_list=data_list,
            increment=True,
            add_batch=True,
        )
        return datas


class SampleCollection:
    """
    Input generation object for loading, manupulating, and saving training data samples.

    Attributes
    ----------
    name:
        String associated with atomistic trajectory output.
    tag:
        String to identify dataset in output files.
    pdb_fn:
        File location of atomistic structure to be used for topology.
    """

    def __init__(
        self,
        name: str,
        tag: str,
    ) -> None:
        self.name = name
        self.tag = tag

    def apply_cg_mapping(
        self,
        cg_atoms: List[str],
        embedding_function: str,
        embedding_dict: str,
        skip_residues: Optional[List[str]] = None,
    ):
        """
        Applies mapping function to atomistic topology to obtain CG representation.

        Parameters
        ----------
        cg_atoms:
            List of atom names to preserve in CG representation.
        embedding_function:
            Name of function (should be defined in embedding_maps) to apply CG mapping.
        embedding_dict:
            Name of dictionary (should eb defined in embedding_maps) to define embeddings of CG beads.
        skip_residues: (Optional)
            List of residue names to skip (can be used to skip terminal caps, for example).
            Currently, can only be used to skip all residues with given name.
        """
        if isinstance(embedding_dict, str):
            self.embedding_dict = eval(embedding_dict)

        self.top_dataframe = self.top_dataframe.apply(
            map_cg_topology,
            axis=1,
            cg_atoms=cg_atoms,
            embedding_function=embedding_function,
            skip_residues=skip_residues,
        )
        cg_df = deepcopy(self.top_dataframe.loc[self.top_dataframe["mapped"] == True])

        cg_atom_idx = cg_df.index.values.tolist()
        self.cg_atom_indices = cg_atom_idx

        cg_df.index = [i for i in range(len(cg_df.index))]
        cg_df.serial = [i + 1 for i in range(len(cg_df.index))]
        #
        # to avoid a bug  related to the mdtraj convertion of the
        # topology dataframe back into a md.Topology object when dealing
        # with homo-mono-dimers, we need to shift the resseq so that
        # each chain has different resseq numbers.
        #
        # See https://github.com/ClementiGroup/mlcg-playground/pull/9
        # for more details
        #
        cg_df.resSeq = [
            cg_df.resSeq[i] + cg_df.value_counts("chainID")[0 : cg_df.chainID[i]].sum()
            for i in range(len(cg_df.resSeq))
        ]
        self.cg_dataframe = cg_df

        cg_map = np.zeros((len(cg_atom_idx), self.input_traj.n_atoms))
        cg_map[[i for i in range(len(cg_atom_idx))], cg_atom_idx] = 1
        if not all([sum(row) == 1 for row in cg_map]):
            warnings.warn("WARNING: Slice mapping matrix is not unique.")
        if not all([row.tolist().count(1) == 1 for row in cg_map]):
            warnings.warn("WARNING: Slice mapping matrix is not linear.")

        self.cg_map = cg_map

        # save N_term and C_term as None, to be overwritten if terminal embeddings used
        self.N_term = None
        self.C_term = None

    def add_terminal_embeddings(
        self, N_term: Union[str, None] = "N", C_term: Union[str, None] = "C"
    ):
        """
        Adds separate embedding to terminals (do not need to be defined in original embedding_dict).

        Parameters
        ----------
        N_term:
            Atom of N-terminus to which N_term embedding will be assigned.
        C_term:
            Atom of C-terminus to which C_term embedding will be assigned.

        Either of N_term and/or C_term can be None; in this case only one (or no) terminal embedding(s) will be assigned.
        """
        df_cg = self.cg_dataframe
        # proteins with multiple chains will have multiple N- and C-termini
        self.N_term = N_term
        self.C_term = C_term

        chains = df_cg.chainID.unique()
        if N_term is not None:
            if "N_term" not in self.embedding_dict:
                self.embedding_dict["N_term"] = max(self.embedding_dict.values()) + 1
            N_term_atom = []
            # as the search for N- and C- is based on resseq, we need to proceed
            # chain by chain
            for chain in chains:
                chain_filter = df_cg["chainID"] == chain
                chain_resseq_min = df_cg[chain_filter]["resSeq"].min()
                N_term_atom.extend(
                    df_cg.loc[
                        (df_cg["resSeq"] == chain_resseq_min)
                        & (df_cg["name"] == N_term)
                        & chain_filter
                    ].index.to_list()
                )
            for idx in N_term_atom:
                self.cg_dataframe.at[idx, "type"] = self.embedding_dict["N_term"]

        if C_term is not None:
            if "C_term" not in self.embedding_dict:
                self.embedding_dict["C_term"] = max(self.embedding_dict.values()) + 1
            C_term_atom = []
            for chain in chains:
                chain_filter = df_cg["chainID"] == chain
                chain_resseq_max = df_cg[chain_filter]["resSeq"].max()
                C_term_atom.extend(
                    df_cg.loc[
                        (df_cg["resSeq"] == chain_resseq_max)
                        & (df_cg["name"] == C_term)
                        & chain_filter
                    ].index.to_list()
                )
            for idx in C_term_atom:
                self.cg_dataframe.at[idx, "type"] = self.embedding_dict["C_term"]

    def process_coords_forces(
        self,
        coords: np.ndarray,
        forces: np.ndarray,
        topology: md.Topology,
        mapping: str = "slice_aggregate",
        filter_cis: bool = False,
        force_stride: int = 100,
        batch_size: Optional[int] = None,
    ) -> Tuple[np.ndarray, np.ndarray]:
        """
        Maps coordinates and forces to CG resolution

        Parameters
        ----------
        coords: [n_frames, n_atoms, 3]
            Atomistic coordinates
        forces: [n_frames, n_atoms, 3]
            Atomistic forces
        topology: 
            mdtraj topology to lead atomistic coordinates (used for cis-omega angles filtering)
        mapping:
            Mapping scheme to be used, must be either 'slice_aggregate' or 'slice_optimize'.
        filter_cis:
            If True, frames containing a cis-omega angle will be filtered out
        force_stride:
            Striding to use for force projection results
        batch_size:
            Batching the coords and forces projection to CG

        Returns
        -------
        Tuple of np.ndarray's for coarse grained coordinates and forces
        """
        if coords.shape != forces.shape:
            warnings.warn(
                "Cannot process coordinates and forces: mismatch between array shapes."
            )
            return
        else:
            if filter_cis:
                coords, forces = filter_cis_frames(
                    coords, forces, topology, verbose=True
                )
            if coords.shape[0] != 0:

                # since the cis-pro filtering might have removed a lot of frames
                # we need to make sure the force_stride is not too large
                # ie there are at least min(n_frames, 100) frames left after striding
                while coords.shape[0]<100*force_stride:
                    force_stride =  force_stride // 10
                    if force_stride == 1:
                        break

                cg_coords, cg_forces, force_map = slice_coord_forces(
                    coords, forces, self.cg_map, mapping, force_stride, batch_size
                )
                self.force_map = force_map
            else: # all frames were removed by cis-filtering
                cg_coords = None
                cg_forces = None

            self.cg_coords = cg_coords
            self.cg_forces = cg_forces

            return cg_coords, cg_forces

    def save_cg_output(
        self,
        save_dir: str,
        save_coord_force: bool = True,
        save_cg_maps: bool = True,
        cg_coords: Union[np.ndarray, None] = None,
        cg_forces: Union[np.ndarray, None] = None,
    ):
        """
        Saves processed CG data.

        Parameters
        ----------
        save_dir:
            Path of directory to which output will be saved.
        save_coord_force:
            Whether coordinates and forces should also be saved.
        cg_coords:
            CG coordinates; if None, will check whether these are saved as attribute.
        cg_forces:
            CG forces; if None, will check whether these are saved as an object attribute.
        """
        if not os.path.exists(save_dir):
            os.makedirs(save_dir)

        if not hasattr(self, "cg_atom_indices"):
            warnings.warn("CG mapping must be applied before outputs can be saved.")
            return

        save_templ = os.path.join(
            save_dir, get_output_tag([self.tag, self.name], placement="before")
        )
        cg_xyz = self.input_traj.atom_slice(self.cg_atom_indices).xyz
        cg_traj = md.Trajectory(cg_xyz, md.Topology.from_dataframe(self.cg_dataframe))
        cg_traj.save_pdb(f"{save_templ}cg_structure.pdb")

        embeds = np.array(self.cg_dataframe["type"].to_list())
        np.save(f"{save_templ}cg_embeds.npy", embeds)

        if save_coord_force:
            if cg_coords == None:
                if not hasattr(self, "cg_coords"):
                    warnings.warn(
                        "No coordinates found; only CG structure, embeddings and loaded forces will be saved."
                    )
                else:
                    if self.cg_coords is None:
                        warnings.warn(
                            "No coordinates found; only CG structure, embeddings and loaded forces will be saved."
                        )
                    else:
                        np.save(f"{save_templ}cg_coords.npy", self.cg_coords)
            else:
                np.save(f"{save_templ}cg_coords.npy", cg_coords)

            if cg_forces == None:
                if not hasattr(self, "cg_forces"):
                    warnings.warn(
                        "No forces found;  only CG structure, embeddings, and loaded coordinates will be saved."
                    )
                else:
                    if self.cg_forces is None:
                        warnings.warn(
                            "No forces found;  only CG structure, embeddings, and loaded coordinates will be saved."
                        )
                    else:
                        np.save(f"{save_templ}cg_forces.npy", self.cg_forces)
            else:
                np.save(f"{save_templ}cg_forces.npy", cg_forces)

        if save_cg_maps:
            if not hasattr(self, "cg_map"):
<<<<<<< HEAD
                print("No cg coordinate map found. Skipping save.")
=======
                warnings.warn(
                    "No cg coordinate map found. Skipping save."
                )
>>>>>>> 02eba6f7
            else:
                np.save(f"{save_templ}cg_coord_map.npy", self.cg_map)

            if not hasattr(self, "force_map"):
<<<<<<< HEAD
                print("No cg force map found. Skipping save.")
=======
                warnings.warn(
                    "No cg force map found. Skipping save."
                )
>>>>>>> 02eba6f7
            else:
                np.save(f"{save_templ}cg_force_map.npy", self.force_map)

    def get_prior_nls(
        self, prior_builders: List[PriorBuilder], save_nls: bool = True, **kwargs
    ) -> Dict:
        """
        Creates neighbourlists for all prior terms specified in the prior_dict.

        Parameters
        ----------
        prior_builders:
            List of PriorBuilder objects and their corresponding parameters.
            Input config file must minimally contain the following information for
            each builder:
                class_path: class specifying PriorBuilder object implemented in `prior_gen.py`
                init_args:
                    name: string specifying type as one of 'bonds', 'angles', 'dihedrals', 'non_bonded'
                    nl_builder: name of class implemented in `prior_nls.py` which will be used to collect
                                atom groups associated with the prior term.
        save_nls:
            If true, will save an output of the molecule's neighbourlist.
        kwargs:
            save_dir:
                If save_nls = True, the neighbourlist will be saved to this directory.
            prior_tag:
                String identifying the specific combination of prior terms.

        Returns
        -------
        Dictionary of prior terms with specific index mapping for the given molecule.

        Example
        -------
        To build neighbour lists for a system with priors for bonds, angles, nonbonded pairs, and phi and
        psi dihedral angles:

            - class_path: input_generator.Bonds
              init_args:
                name: bonds
                separate_termini: true
                nl_builder: input_generator.StandardBonds
            - class_path: input_generator.Angles
              init_args:
                name: angles
                separate_termini: true
                nl_builder: input_generator.StandardAngles
            - class_path: input_generator.NonBonded
              init_args:
                name: non_bonded
                min_pair: 6
                res_exclusion: 1
                separate_termini: false
                nl_builder: input_generator.Non_Bonded
            - class_path: input_generator.Dihedrals
              init_args:
                name: phi
                nl_builder: input_generator.Phi
            - class_path: input_generator.Dihedrals
              init_args:
                name: psi
                nl_builder: input_generator.Psi
        """

        for prior_builder in prior_builders:
            if getattr(prior_builder, "separate_termini", False):
                prior_builder = get_terminal_atoms(
                    prior_builder,
                    cg_dataframe=self.cg_dataframe,
                    N_term=self.N_term,
                    C_term=self.C_term,
                )

        # get atom groups for edges and orders for all prior terms
        cg_top = self.input_traj.atom_slice(self.cg_atom_indices).topology

        # we need to add an extra step for CA case: in this situation, the bonds
        atoms = list(cg_top.atoms)
        unique_atom_types = set([atom.name for atom in atoms])
        if unique_atom_types == set(["CA"]):
            # iterate over chains
            for chain in cg_top.chains:
                ch_atoms = list(chain.atoms)
                # iterate over CA atoms in each chain and add bonds between them
                for i, _ in enumerate(ch_atoms[:-1]):
                    cg_top.add_bond(ch_atoms[i], ch_atoms[i + 1])

        all_edges_and_orders = get_edges_and_orders(
            prior_builders,
            topology=cg_top,
        )
        tags = [x[0] for x in all_edges_and_orders]
        orders = [x[1] for x in all_edges_and_orders]
        edges = [
            (
                torch.tensor(x[2]).type(torch.LongTensor)
                if isinstance(x[2], np.ndarray)
                else x[2].type(torch.LongTensor)
            )
            for x in all_edges_and_orders
        ]
        prior_nls = {}
        for tag, order, edge in zip(tags, orders, edges):
            nl = make_neighbor_list(tag, order, edge)
            prior_nls[tag] = nl

        if save_nls:
            ofile = os.path.join(
                kwargs["save_dir"],
                f"{get_output_tag([self.tag, self.name], placement='before')}prior_nls_{kwargs['prior_tag']}.pkl",
            )
            with open(ofile, "wb") as pfile:
                pickle.dump(prior_nls, pfile)

        return prior_nls
    
    def has_saved_cg_output(self, save_dir: str, prior_tag: str = "") -> bool:
        """
        Returns True if cg data exists for this SampleCollection

        Used to skip processing of molecules where all frames have been removed by cis conformation filtering
        
        Parameters
        ----------
        save_dir:
            Location of saved cg data
        prior_tag:
            String identifying the specific combination of prior terms

        Returns
        -------
        True if cg output for the sample corresponding to prior_tag is present in save_dir
        False otherwise
        """
        save_templ = os.path.join(save_dir, get_output_tag([self.tag, self.name], placement="before"))
        if not os.path.exists(f"{save_templ}cg_coords.npy"):
            return False 
        elif not os.path.exists(f"{save_templ}cg_forces.npy"):
            return False
        else:
            return True

    def load_cg_output(self, save_dir: str, prior_tag: str = "") -> Tuple:
        """
        Loads all cg data produced by `save_cg_output` and `get_prior_nls`

        Parameters
        ----------
        save_dir:
            Location of saved cg data
        prior_tag:
            String identifying the specific combination of prior terms

        Returns
        -------
        Tuple of np.ndarrays containing coarse grained coordinates, forces, embeddings,
        structure, and prior neighbour list
        """
<<<<<<< HEAD
        save_templ = os.path.join(
            save_dir, get_output_tag([self.tag, self.name], placement="before")
        )
        cg_coords = np.load(f"{save_templ}cg_coords.npy")
        cg_forces = np.load(f"{save_templ}cg_forces.npy")
=======
        save_templ = os.path.join(save_dir, get_output_tag([self.tag, self.name], placement="before"))
        if os.path.exists(f"{save_templ}cg_coords.npy"):
            cg_coords = np.load(f"{save_templ}cg_coords.npy")
        else:
            cg_coords = None
        if os.path.exists(f"{save_templ}cg_forces.npy"):
            cg_forces = np.load(f"{save_templ}cg_forces.npy")
        else:
            cg_forces = None
>>>>>>> 02eba6f7
        cg_embeds = np.load(f"{save_templ}cg_embeds.npy")
        cg_pdb = md.load(f"{save_templ}cg_structure.pdb")
        # load NLs
        ofile = (
            f"{save_templ}prior_nls{get_output_tag(prior_tag, placement='after')}.pkl"
        )

        with open(ofile, "rb") as f:
            cg_prior_nls = pickle.load(f)
        return cg_coords, cg_forces, cg_embeds, cg_pdb, cg_prior_nls

    def load_cg_output_into_batches(
        self,
        save_dir: str,
        prior_tag: str,
        batch_size: int,
        stride: int,
        weights_template_fn: Optional[str],
    ):
        """
        Loads saved CG data nad splits these into batches for further processing

        Parameters
        ----------
        save_dir:
            Location of saved cg data
        prior_tag:
            String identifying the specific combination of prior terms
        batch_size:
            Number of frames to use in each batch
        stride:
            Integer by which to stride frames

        Returns
        -------
        Loaded CG data split into list of batches
        """
        cg_coords, cg_forces, cg_embeds, cg_pdb, cg_prior_nls = self.load_cg_output(
            save_dir, prior_tag
        )
        # load weights if given
        if weights_template_fn != None:
            weights = np.load(
                os.path.join(save_dir, weights_template_fn.format(self.name))
            )
        else:
            weights = None
        batch_list = CGDataBatch(
            cg_coords, cg_forces, cg_embeds, cg_prior_nls, batch_size, stride, weights
        )
        return batch_list

    def load_training_inputs(
        self, training_data_dir: str, force_tag: str = "", stride: int = 1
    ) -> Tuple:
        """
        Loads all cg data produced by `save_cg_output` and `get_prior_nls`

        Parameters
        ----------
        training_data:
            Location of saved cg data including delta forces
        force_tag:
            String identifying the produced delta forces

        Returns
        -------
        Tuple of np.ndarrays containing coarse grained coordinates, delta forces, and embeddings,
        """
        save_templ = os.path.join(
            training_data_dir, get_output_tag([self.tag, self.name], placement="before")
        )
        cg_embeds = np.load(f"{save_templ}cg_embeds.npy")
        coord_file_path = f"{save_templ}cg_coords.npy"
        if not os.path.isfile(coord_file_path):
            raise CGFilesNotFound(f"cg coords were not found for {self.name}")
        cg_coords = np.load(coord_file_path)[::stride]
        save_templ_forces = os.path.join(
            training_data_dir,
            get_output_tag([self.tag, self.name, force_tag], placement="before"),
        )
        force_file_path = f"{save_templ_forces}delta_forces.npy"
        if not os.path.isfile(force_file_path):
            raise CGFilesNotFound(
                f"cg forces were not found for {self.name} with force {force_tag}"
            )
        cg_forces = np.load(force_file_path)[::stride]
        return cg_coords, cg_forces, cg_embeds


class RawDataset:
    """
    Generates a list of data samples for a specified dataset

    Attributes
    ----------
    dataset_name:
        Name given to dataset
    names:
        List of sample names
    tag:
        Label given to all output files produced from dataset
    dataset:
        List of SampleCollection objects for all samples in dataset
    """

    def __init__(self, dataset_name: str, names: List[str], tag: str) -> None:
        self.dataset_name = dataset_name
        self.names = names
        self.tag = tag
        self.dataset = []

        for name in names:
            data_samples = SampleCollection(
                name=name,
                tag=tag,
            )
            self.dataset.append(data_samples)

    def __getitem__(self, idx):
        return self.dataset[idx]

    def __len__(self):
        return len(self.dataset)


class SimInput:
    """
    Generates a list of samples from pdb structures to be used in simulation

    Attributes
    ----------
    dataset_name:
        Name given to dataset
    tag:
        Label given to all output files produced from dataset
    pdb_fns:
        List of pdb filenames from which samples will be generated
    dataset:
        List of SampleCollection objects for all structures
    """

    def __init__(self, dataset_name: str, tag: str, pdb_fns: List[str]) -> None:
        self.dataset_name = dataset_name
        self.names = [fn[:-4] for fn in pdb_fns]
        self.dataset = []

        for name in self.names:
            data_samples = SampleCollection(
                name=name,
                tag=tag,
            )
            self.dataset.append(data_samples)

    def __getitem__(self, idx):
        return self.dataset[idx]

    def __len__(self):
        return len(self.dataset)<|MERGE_RESOLUTION|>--- conflicted
+++ resolved
@@ -425,24 +425,16 @@
 
         if save_cg_maps:
             if not hasattr(self, "cg_map"):
-<<<<<<< HEAD
-                print("No cg coordinate map found. Skipping save.")
-=======
                 warnings.warn(
                     "No cg coordinate map found. Skipping save."
                 )
->>>>>>> 02eba6f7
             else:
                 np.save(f"{save_templ}cg_coord_map.npy", self.cg_map)
 
             if not hasattr(self, "force_map"):
-<<<<<<< HEAD
-                print("No cg force map found. Skipping save.")
-=======
                 warnings.warn(
                     "No cg force map found. Skipping save."
                 )
->>>>>>> 02eba6f7
             else:
                 np.save(f"{save_templ}cg_force_map.npy", self.force_map)
 
@@ -601,13 +593,6 @@
         Tuple of np.ndarrays containing coarse grained coordinates, forces, embeddings,
         structure, and prior neighbour list
         """
-<<<<<<< HEAD
-        save_templ = os.path.join(
-            save_dir, get_output_tag([self.tag, self.name], placement="before")
-        )
-        cg_coords = np.load(f"{save_templ}cg_coords.npy")
-        cg_forces = np.load(f"{save_templ}cg_forces.npy")
-=======
         save_templ = os.path.join(save_dir, get_output_tag([self.tag, self.name], placement="before"))
         if os.path.exists(f"{save_templ}cg_coords.npy"):
             cg_coords = np.load(f"{save_templ}cg_coords.npy")
@@ -617,7 +602,6 @@
             cg_forces = np.load(f"{save_templ}cg_forces.npy")
         else:
             cg_forces = None
->>>>>>> 02eba6f7
         cg_embeds = np.load(f"{save_templ}cg_embeds.npy")
         cg_pdb = md.load(f"{save_templ}cg_structure.pdb")
         # load NLs
