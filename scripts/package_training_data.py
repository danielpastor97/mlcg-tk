import os.path as osp
import sys

SCRIPT_DIR = osp.abspath(osp.dirname(__file__))
sys.path.insert(0, osp.join(SCRIPT_DIR, "../"))

from input_generator.raw_dataset import RawDataset
from input_generator.utils import get_output_tag
from tqdm import tqdm
from time import ctime
import numpy as np
import pickle as pck
from typing import List, Union, Optional
from sklearn.model_selection import train_test_split
from jsonargparse import CLI
from copy import deepcopy
import h5py
import yaml


def package_training_data(
    dataset_name: str,
    names: List[str],
    dataset_tag: str,
    force_tag: str,
    training_data_dir: str,
    save_dir: str,
    save_h5: Optional[bool] = True,
    save_partition: Optional[bool] = True,
    single_protein: Optional[bool] = False,
    batch_size: int = 256,
    stride: int = 1,
    train_size: Optional[Union[float, int, None]] = 0.8,
    train_mols: Optional[List] = None,
    val_mols: Optional[List] = None,
    random_state: Optional[str] = None,
    mol_num_batches: Optional[int] = 1,
    keep_batches: Optional[bool] = False,
):
    """
    Computes structural features and accumulates statistics on dataset samples

    Parameters
    ----------
    dataset_name : str
        Name given to specific dataset
    dataset_tag : str
        Label given to all output files produced from dataset
    names : List[str]
        List of sample names
    force_tag : str
        Label given to produced delta forces and saved packaged data
    training_data_dir : str
        Path to directory from which input will be loaded
    save_dir : str
        Path to directory to which output will be saved
    save_h5 : bool
        Whether to save dataset h5 file(s)
    save_partition : bool
        Whether to save dataset partition file(s)
    single_protein : bool
        Whether the produced partition file should be for a single-molecule model
        Will be ignored if save_partition is False
    batch_size : int
        Number of samples of dataset to include in each training batch
    stride : int
        Integer by which to stride frames
    train_size : Union[float, int]
        Either the proportion (if float) or number of samples (if int) of molecules in training data
        If None, lists should be supplied for training and validation samples
    train_mols : Optional[List]
        Molecules to be used for training set
    val_mols : Optional[List]
        Molecules to be used for validation set
    random_state : Optional[str]
        Controls shuffling applied to the data before applying the split
    mol_num_batches : int
        If greater than 1, will load each molecule data from the specified number of batches
        that were be treated as different samples
    keep_batches : bool
        If set to True, batches will be put as individual molecules in the h5 dataset and
        the partition file will be built accordingly. Otherwise, if batches exist, they will be
        accumulated into one single molecule.
    """
    if keep_batches and mol_num_batches > 1:
        dataset = RawDataset(
            dataset_name, names, dataset_tag, n_batches=mol_num_batches
        )
    else:
        dataset = RawDataset(dataset_name, names, dataset_tag)
    output_tag = get_output_tag([dataset_name, force_tag], placement="after")
    non_empty_names = []
    if save_h5:
        # Create H5 of training data
        fnout_h5 = osp.join(save_dir, f"{output_tag[1:]}.h5")

        with h5py.File(fnout_h5, "w") as f:
            metaset = f.create_group(dataset_name)
<<<<<<< HEAD
            for samples in tqdm(
                dataset, f"Packaging {dataset_name} dataset..."
            ):
                try:
                    if mol_num_batches > 1 and not keep_batches:
                        cg_coords, cg_delta_forces, cg_embeds = samples.load_all_batches_training_inputs(
                            training_data_dir=training_data_dir,
                            force_tag=force_tag,
                            mol_num_batches=mol_num_batches
                        )
                    else:
                        cg_coords, cg_delta_forces, cg_embeds, pbc, cell = samples.load_training_inputs(
                            training_data_dir=training_data_dir,
                            force_tag=force_tag,
                        )
                except FileNotFoundError:
                    print("Skipping molecule : ", samples.name)
=======
            for samples in tqdm(dataset, f"Packaging {dataset_name} dataset..."):
                if not samples.has_delta_forces_output(
                    training_data_dir=training_data_dir,
                    force_tag=force_tag,
                    mol_num_batches=mol_num_batches,
                ):
>>>>>>> cea6565e
                    continue
                else:
                    non_empty_names.append(samples.mol_name)

                if mol_num_batches > 1 and not keep_batches:
                    (
                        cg_coords,
                        cg_delta_forces,
                        cg_embeds,
                    ) = samples.load_all_batches_training_inputs(
                        training_data_dir=training_data_dir,
                        force_tag=force_tag,
                        mol_num_batches=mol_num_batches,
                    )
                else:
                    (
                        cg_coords,
                        cg_delta_forces,
                        cg_embeds,
                    ) = samples.load_training_inputs(
                        training_data_dir=training_data_dir,
                        force_tag=force_tag,
                    )

                name = f"{samples.tag}{samples.name}"
                hdf_group = metaset.create_group(name)

<<<<<<< HEAD
                hdf_group.create_dataset(
                    "cg_coords", data=cg_coords.astype(np.float64)
                )
=======
                hdf_group.create_dataset("cg_coords", data=cg_coords.astype(np.float32))
>>>>>>> cea6565e
                hdf_group.create_dataset(
                    "cg_delta_forces", data=cg_delta_forces.astype(np.float64)
                )

                print('pbc.shape', pbc.shape)
                print('cell.shape', cell.shape)
                print('cg_coords.shape', cg_coords.shape)
                print('cg_delta_forces.shape', cg_delta_forces.shape)
                hdf_group.create_dataset("pbc", data=pbc)
                hdf_group.create_dataset("cell", data=cell.double())
                hdf_group.attrs["cg_embeds"] = cg_embeds
                hdf_group.attrs["N_frames"] = cg_coords.shape[0]

    if save_partition:
        # Create partition file
        fnout_part = osp.join(save_dir, f"partition{output_tag}.yaml")
        if single_protein:
            if keep_batches and mol_num_batches > 1:
                train_mols = [
                    f"{dataset_tag}{name}_batch_{b}"
                    for b in range(mol_num_batches)
                    for name in non_empty_names
                ]
                val_mols = [
                    f"{dataset_tag}{name}_batch_{b}"
                    for b in range(mol_num_batches)
                    for name in non_empty_names
                ]
            else:
                train_mols = [f"{dataset_tag}{name}" for name in non_empty_names]
                val_mols = [f"{dataset_tag}{name}" for name in non_empty_names]
            if train_size == None:
                raise ValueError(
                    "For single-protein partitions, a train size has to be specified"
                )
            if not isinstance(train_size, float):
                raise ValueError(
                    "For single-protein partitions, train_size has to be a float corresponding to the ratio of frames for training"
                )
            assert train_size <= 1.0, "train_size has to be a ratio of frames below 1.0"
        else:
            if train_mols == None and val_mols == None:
                if train_size == None:
                    raise ValueError(
                        "Either a train size or predefined lists for training and validation samples must be specified."
                    )

                train_mols, val_mols = train_test_split(
                    [f"{dataset_tag}{name}" for name in non_empty_names],
                    train_size=train_size,
                    shuffle=True,
                    random_state=random_state,
                )
            elif train_mols != None:
                val_mols = deepcopy(non_empty_names).remove(train_mols)
            elif val_mols != None:
                train_mols = deepcopy(non_empty_names).remove(val_mols)

        partition_opts = {"train": {}, "val": {}}

        # make training data partition
        partition_opts["train"]["metasets"] = {}
        partition_opts["train"]["metasets"][dataset_name] = {
            "molecules": train_mols,
            "stride": stride,
        }
        partition_opts["train"]["batch_sizes"] = {dataset_name: batch_size}

        # make validation data partition
        partition_opts["val"]["metasets"] = {}
        partition_opts["val"]["metasets"][dataset_name] = {
            "molecules": val_mols,
            "stride": stride,
        }
        partition_opts["val"]["batch_sizes"] = {dataset_name: batch_size}

        if single_protein:
            partition_opts["train"]["metasets"][dataset_name]["detailed_indices"] = {}
            partition_opts["val"]["metasets"][dataset_name]["detailed_indices"] = {}
            for mol in train_mols:
                with h5py.File(fnout_h5, "r") as f:
                    n_frames = f[dataset_name][mol]["cg_coords"].shape[0]
                train_frames, val_frames = train_test_split(
                    np.arange(n_frames),
                    train_size=train_size,
                    shuffle=True,
                    random_state=random_state,
                )
                mol_output_tag = get_output_tag([mol, force_tag], placement="after")
                train_fnout = osp.join(save_dir, f"train_idx{mol_output_tag}.npy")
                val_fnout = osp.join(save_dir, f"val_idx{mol_output_tag}.npy")

                np.save(train_fnout, train_frames)
                np.save(val_fnout, val_frames)

                partition_opts["train"]["metasets"][dataset_name]["detailed_indices"][
                    mol
                ] = train_fnout
                partition_opts["val"]["metasets"][dataset_name]["detailed_indices"][
                    mol
                ] = val_fnout
        with open(fnout_part, "w") as ofile:
            yaml.dump(partition_opts, ofile)


def combine_datasets(
    dataset_names: List[str],
    save_dir: str,
    force_tag: Optional[str],
    save_h5: Optional[bool] = True,
    save_partition: Optional[bool] = True,
):
    """
    Computes structural features and accumulates statistics on dataset samples

    Parameters
    ----------
    dataset_names : List[str]
        List of dataset name to combine
    save_dir : str
        Path to directory from which datasets will be loaded and to which output will be saved
    force_tag : str
        Label given to produced delta forces and saved packaged data
    save_h5 : bool
        Whether to save dataset h5 file(s)
    save_partition : bool
        Whether to save dataset partition file(s)
    """

    datasets_label = "_".join(dataset_names)
    output_tag = get_output_tag([datasets_label, force_tag], placement="after")

    if save_h5:
        fnout_h5 = osp.join(save_dir, f"combined{output_tag}.h5")

        with h5py.File(fnout_h5, "w") as f:
            for dataset in dataset_names:
                f[dataset] = h5py.ExternalLink(
                    f"{dataset}{get_output_tag(force_tag, placement='after')}.h5",
                    f"/{dataset}",
                )

    if save_partition:
        fnout_part = osp.join(save_dir, f"partition{output_tag}.yaml")

        partition_opts = {"train": {}, "val": {}}
        partition_opts["train"]["metasets"] = {}
        partition_opts["train"]["batch_sizes"] = {}
        partition_opts["val"]["metasets"] = {}
        partition_opts["val"]["batch_sizes"] = {}

        for dataset in dataset_names:
            data_fn = osp.join(
                save_dir,
                f"partition_{dataset}{get_output_tag(force_tag, placement='after')}.yaml",
            )
            with open(data_fn, "r") as ifile:
                data_partition = yaml.safe_load(ifile)

            # make training data partition
            partition_opts["train"]["metasets"][dataset] = data_partition["train"][
                "metasets"
            ][dataset]
            partition_opts["train"]["batch_sizes"] = {
                dataset: data_partition["train"]["batch_sizes"]
            }

            # make validation data partition
            partition_opts["val"]["metasets"][dataset] = data_partition["val"][
                "metasets"
            ][dataset]
            partition_opts["val"]["batch_sizes"] = {
                dataset: data_partition["val"]["batch_sizes"]
            }

        with open(fnout_part, "w") as ofile:
            yaml.dump(partition_opts, ofile)


if __name__ == "__main__":
    print("Start package_training_data.py: {}".format(ctime()))

    CLI([package_training_data, combine_datasets])

    print("Finish package_training_data.py: {}".format(ctime()))<|MERGE_RESOLUTION|>--- conflicted
+++ resolved
@@ -96,7 +96,6 @@
 
         with h5py.File(fnout_h5, "w") as f:
             metaset = f.create_group(dataset_name)
-<<<<<<< HEAD
             for samples in tqdm(
                 dataset, f"Packaging {dataset_name} dataset..."
             ):
@@ -114,14 +113,7 @@
                         )
                 except FileNotFoundError:
                     print("Skipping molecule : ", samples.name)
-=======
-            for samples in tqdm(dataset, f"Packaging {dataset_name} dataset..."):
-                if not samples.has_delta_forces_output(
-                    training_data_dir=training_data_dir,
-                    force_tag=force_tag,
-                    mol_num_batches=mol_num_batches,
-                ):
->>>>>>> cea6565e
+
                     continue
                 else:
                     non_empty_names.append(samples.mol_name)
@@ -149,13 +141,10 @@
                 name = f"{samples.tag}{samples.name}"
                 hdf_group = metaset.create_group(name)
 
-<<<<<<< HEAD
                 hdf_group.create_dataset(
                     "cg_coords", data=cg_coords.astype(np.float64)
                 )
-=======
-                hdf_group.create_dataset("cg_coords", data=cg_coords.astype(np.float32))
->>>>>>> cea6565e
+
                 hdf_group.create_dataset(
                     "cg_delta_forces", data=cg_delta_forces.astype(np.float64)
                 )
