--- conflicted
+++ resolved
@@ -107,17 +107,8 @@
             atomistic_ref_top=atomistic_ref_top,
         )
 
-<<<<<<< HEAD
         aa_coords, aa_forces, aa_dims = sample_loader.load_coords_forces(
             raw_data_dir, samples.mol_name, stride=stride, batch=samples.batch, n_batches=samples.n_batches
-=======
-        aa_coords, aa_forces = sample_loader.load_coords_forces(
-            raw_data_dir,
-            samples.mol_name,
-            stride=stride,
-            batch=samples.batch,
-            n_batches=samples.n_batches,
->>>>>>> cea6565e
         )
 
         if samples.n_batches > 1 and samples.batch > 1:
