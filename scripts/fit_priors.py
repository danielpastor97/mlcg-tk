--- conflicted
+++ resolved
@@ -44,10 +44,7 @@
     save_sample_statistics: bool = False,
     weights_template_fn: Optional[str] = None,
     mol_num_batches: Optional[int] = 1,
-<<<<<<< HEAD
     pbc: bool = False
-=======
->>>>>>> cea6565e
 ):
     """
     Computes structural features and accumulates statistics on dataset samples
@@ -147,13 +144,8 @@
                 batch = batch.to(device)
                 for nl_name in nl_names:
                     prior_builder = sample_nl_name2prior_builder[nl_name]
-<<<<<<< HEAD
                     prior_builder.accumulate_statistics(nl_name, batch, pbc=pbc)
             
-=======
-                    prior_builder.accumulate_statistics(nl_name, batch)
-
->>>>>>> cea6565e
             with open(sample_fnout, "wb") as f:
                 pck.dump(sample_prior_builders, f)
 
